--- conflicted
+++ resolved
@@ -53,20 +53,6 @@
 var serverFlags = flag.NewFlagSet("server", flag.ContinueOnError)
 
 var (
-<<<<<<< HEAD
-	useTLS         bool
-	addr           string
-	dbPath         string
-	dbPass         string
-	extAddr        string
-	rvBypass       bool
-	downloads      stringList
-	uploadDir      string
-	uploadReqs     stringList
-	insecureTLS    bool
-	serverCertPath string
-	serverKeyPath  string
-=======
 	useTLS           bool
 	addr             string
 	dbPath           string
@@ -80,10 +66,11 @@
 	uploadDir        string
 	uploadReqs       stringList
 	insecureTLS      bool
+	serverCertPath   string
+	serverKeyPath    string
 	printOwnerPubKey string
 	importVoucher    string
 	wgets            stringList
->>>>>>> 698d16f3
 )
 
 type stringList []string
@@ -107,13 +94,10 @@
 	serverFlags.StringVar(&resaleKey, "resale-key", "", "The `path` to a PEM-encoded x.509 public key for the next owner")
 	serverFlags.BoolVar(&reuseCred, "reuse-cred", false, "Perform the Credential Reuse Protocol in TO2")
 	serverFlags.BoolVar(&insecureTLS, "insecure-tls", false, "Listen with a self-signed TLS certificate")
-<<<<<<< HEAD
 	serverFlags.StringVar(&serverCertPath, "server-cert", "", "Path to server certificate")
 	serverFlags.StringVar(&serverKeyPath, "server-key", "", "Path to server private key")
-=======
 	serverFlags.StringVar(&printOwnerPubKey, "print-owner-public", "", "Print owner public key of `type` and exit")
 	serverFlags.StringVar(&importVoucher, "import-voucher", "", "Import a PEM encoded voucher file at `path`")
->>>>>>> 698d16f3
 	serverFlags.Var(&downloads, "download", "Use fdo.download FSIM for each `file` (flag may be used multiple times)")
 	serverFlags.StringVar(&uploadDir, "upload-dir", "uploads", "The directory `path` to put file uploads")
 	serverFlags.Var(&uploadReqs, "upload", "Use fdo.upload FSIM for each `file` (flag may be used multiple times)")
@@ -172,7 +156,7 @@
 			srv.TLSConfig = &tls.Config{
 				MinVersion: tls.VersionTLS12,
 			}
-			return srv.ListenAndServeTLS(serverCertPath, serverKeyPath)
+			return srv.ServeTLS(lis, serverCertPath, serverKeyPath)
 		} else {
 			cert, err := tlsCert(s.state.DB())
 			if err != nil {
@@ -182,13 +166,9 @@
 				MinVersion:   tls.VersionTLS12,
 				Certificates: []tls.Certificate{*cert},
 			}
-			return srv.ListenAndServeTLS("", "")
-		}
-<<<<<<< HEAD
-
-=======
-		return srv.ServeTLS(lis, "", "")
->>>>>>> 698d16f3
+			return srv.ServeTLS(lis, "", "")
+
+		}
 	}
 	return srv.Serve(lis)
 }
